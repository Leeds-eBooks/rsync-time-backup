#!/usr/bin/env bash

# -----------------------------------------------------------------------------
# Log functions
# -----------------------------------------------------------------------------

fn_log_info() {
	echo "[RB INFO] $1"
}

fn_log_warn() {
	echo "[RB WARN] $1"
}

fn_log_error() {
	echo "[RB ERROR] $1"
}

# -----------------------------------------------------------------------------
# Make sure everything really stops when CTRL+C is pressed
# -----------------------------------------------------------------------------

fn_terminate_script() {
	echo "SIGINT caught"
	exit 1
}

trap 'fn_terminate_script' SIGINT

# -----------------------------------------------------------------------------
# Source and destination information
# -----------------------------------------------------------------------------

SRC_FOLDER=${1%/}
DEST_FOLDER=${2%/}
EXCLUSION_FILE=$3

for arg in "$SRC_FOLDER" "$DEST_FOLDER" "$EXCLUSION_FILE"; do
	if [[ "$arg" == *"'"* ]] ; then
		echo 'Arguments may not have any single quote characters!'
		exit 1
	fi
done

# -----------------------------------------------------------------------------
# Check that the destination drive is a backup drive
# -----------------------------------------------------------------------------

<<<<<<< HEAD
# TODO: check that the destination supports hard links

fn_backup_marker_path() {
	echo "$1/backup.marker"
}

fn_is_backup_destination() {
	DEST_MARKER_FILE="$(fn_backup_marker_path $1)"
	if [ -f "$DEST_MARKER_FILE" ]; then
		echo "1"
	else
		echo "0"
	fi
}

if [ "$(fn_is_backup_destination $DEST_FOLDER)" != "1" ]; then
	fn_log_info "Safety check failed - the destination does not appear to be a backup folder or drive (marker file not found)."
	fn_log_info "If it is indeed a backup folder, you may add the marker file by running the following command:"
	fn_log_info ""
	fn_log_info "touch \"$(fn_backup_marker_path $DEST_FOLDER)\""
	fn_log_info ""
=======
DEST_MARKER_FILE=$DEST_FOLDER/backup.marker
if [ ! -f "$DEST_MARKER_FILE" ]; then
	echo "Safety check failed - the destination does not appear to be a backup folder or drive (marker file not found)."
	echo "If it is indeed a backup folder, you may add the marker file by running the following command:"
	echo ""
	echo "touch -- \"$DEST_MARKER_FILE\""
	echo ""
>>>>>>> 00ba40b6
	exit 1
fi

# -----------------------------------------------------------------------------
# Setup additional variables
# -----------------------------------------------------------------------------

BACKUP_FOLDER_PATTERN="\d\d\d\d-\d\d-\d\d-\d\d\d\d\d\d"
NOW=$(date +"%Y-%m-%d-%H%M%S")
PROFILE_FOLDER="$HOME/.rsync_tmbackup"
LOG_FILE="$PROFILE_FOLDER/$NOW.log"
DEST=$DEST_FOLDER/$NOW
<<<<<<< HEAD
LAST_TIME=$(ls -1 $DEST_FOLDER | grep "$BACKUP_FOLDER_PATTERN" | tail -n 1)
=======
LAST_TIME=$(ls -1 -- "$DEST_FOLDER" | grep "\d\d\d\d-\d\d-\d\d-\d\d\d\d\d\d" | tail -n 1)
>>>>>>> 00ba40b6
PREVIOUS_DEST=$DEST_FOLDER/$LAST_TIME
INPROGRESS_FILE=$DEST_FOLDER/backup.inprogress

# -----------------------------------------------------------------------------
# Create profile folder if it doesn't exist
# -----------------------------------------------------------------------------

if [ ! -d "$PROFILE_FOLDER" ]; then
	fn_log_info "Creating profile folder in '$PROFILE_FOLDER'..."
	mkdir -- "$PROFILE_FOLDER"
fi

# -----------------------------------------------------------------------------
# Handle case where a previous backup failed or was interrupted.
# -----------------------------------------------------------------------------

if [ -f "$INPROGRESS_FILE" ]; then
	if [ "$LAST_TIME" != "" ]; then
		# - Last backup is moved to current backup folder so that it can be resumed.
		# - 2nd to last backup becomes last backup.
<<<<<<< HEAD
		fn_log_info "$INPROGRESS_FILE already exists - the previous backup failed or was interrupted. Backup will resume from there."
		LINE_COUNT=$(ls -1 $DEST_FOLDER | grep "$BACKUP_FOLDER_PATTERN" | tail -n 2 | wc -l)
		mv $PREVIOUS_DEST $DEST
		if [ "$LINE_COUNT" -gt 1 ]; then
			SECOND_LAST_TIME=$(ls -1 $DEST_FOLDER | grep "$BACKUP_FOLDER_PATTERN" | tail -n 2 | head -n 1)
=======
		echo -- "$INPROGRESS_FILE already exists - the previous backup failed or was interrupted. Backup will resume from there."
		LINE_COUNT=$(ls -1 -- "$DEST_FOLDER" | grep "\d\d\d\d-\d\d-\d\d-\d\d\d\d\d\d" | tail -n 2 | wc -l)
		mv -- "$PREVIOUS_DEST" "$DEST"
		if [ "$LINE_COUNT" -gt 1 ]; then
			SECOND_LAST_TIME=$(ls -1 -- "$DEST_FOLDER" | grep "\d\d\d\d-\d\d-\d\d-\d\d\d\d\d\d" | tail -n 2 | head -n 1)
>>>>>>> 00ba40b6
			LAST_TIME=$SECOND_LAST_TIME
		else
			LAST_TIME=""
		fi
		PREVIOUS_DEST=$DEST_FOLDER/$LAST_TIME
	fi
fi

<<<<<<< HEAD
# Run in a loop to handle the "No space left on device" logic.
while [ "1" ]; do

	# -----------------------------------------------------------------------------
	# Check if we are doing an incremental backup (if previous backup exists) or not
	# -----------------------------------------------------------------------------

	LINK_DEST_OPTION=""
	if [ "$LAST_TIME" == "" ]; then
		fn_log_info "No previous backup - creating new one."
	else
		# If the path is relative, it needs to be relative to the destination. To keep
		# it simple, just use an absolute path. See http://serverfault.com/a/210058/118679
		PREVIOUS_DEST=`cd \`dirname "$PREVIOUS_DEST"\`; pwd`"/"`basename "$PREVIOUS_DEST"`
		fn_log_info "Previous backup found - doing incremental backup from $PREVIOUS_DEST"
		LINK_DEST_OPTION="--link-dest=$PREVIOUS_DEST"
	fi
=======
# -----------------------------------------------------------------------------
# Check if we are doing an incremental backup (if previous backup exists) or not
# -----------------------------------------------------------------------------

LINK_DEST_OPTION=""
if [ "$LAST_TIME" == "" ]; then
	echo "No previous backup - creating new one."
else
	# If the path is relative, it needs to be relative to the destination. To keep
	# it simple, just use an absolute path. See http://serverfault.com/a/210058/118679
	PREVIOUS_DEST=`cd \`dirname -- "$PREVIOUS_DEST"\`; pwd`"/"`basename -- "$PREVIOUS_DEST"`
	echo "Previous backup found - doing incremental backup from $PREVIOUS_DEST"
	LINK_DEST_OPTION="--link-dest=$PREVIOUS_DEST"
fi

# -----------------------------------------------------------------------------
# Create destination folder if it doesn't already exists
# -----------------------------------------------------------------------------

if [ ! -d "$DEST" ]; then
	echo "Creating destination $DEST"
	mkdir -p -- "$DEST"
fi
>>>>>>> 00ba40b6

	# -----------------------------------------------------------------------------
	# Create destination folder if it doesn't already exists
	# -----------------------------------------------------------------------------

<<<<<<< HEAD
	if [ ! -d "$DEST" ]; then
		fn_log_info "Creating destination $DEST"
		mkdir -p $DEST
	fi
=======
echo "Starting backup..."
echo "From: $SRC_FOLDER"
echo "To:   $DEST"

CMD="rsync"
CMD="$CMD --compress"
CMD="$CMD --numeric-ids"
CMD="$CMD --links"
CMD="$CMD --hard-links"
CMD="$CMD --delete"
CMD="$CMD --delete-excluded"
CMD="$CMD --one-file-system"
CMD="$CMD --archive"
CMD="$CMD --progress"
if [ "$EXCLUSION_FILE" != "" ]; then
	# We've already checked that $EXCLUSION_FILE doesn't contain a single quote
	CMD="$CMD --exclude-from '$EXCLUSION_FILE'"
fi
CMD="$CMD -- '$LINK_DEST_OPTION' '$SRC_FOLDER/' '$DEST/'"
CMD="$CMD | grep -E '^deleting|[^/]$'"
>>>>>>> 00ba40b6

	# -----------------------------------------------------------------------------
	# Start backup
	# -----------------------------------------------------------------------------

	LOG_FILE="$PROFILE_FOLDER/$(date +"%Y-%m-%d-%H%M%S").log"

	fn_log_info "Starting backup..."
	fn_log_info "From: $SRC_FOLDER"
	fn_log_info "To:   $DEST"

	CMD="rsync"
	CMD="$CMD --compress"
	CMD="$CMD --numeric-ids"
	CMD="$CMD --links"
	CMD="$CMD --hard-links"
	CMD="$CMD --delete"
	CMD="$CMD --delete-excluded"
	CMD="$CMD --one-file-system"
	CMD="$CMD --archive"
	CMD="$CMD --itemize-changes"
	CMD="$CMD --verbose"
	CMD="$CMD --log-file '$LOG_FILE'"
	if [ "$EXCLUSION_FILE" != "" ]; then
		CMD="$CMD --exclude-from \"$EXCLUSION_FILE\""
	fi
	CMD="$CMD $LINK_DEST_OPTION"
	CMD="$CMD $SRC_FOLDER/ $DEST/"
	CMD="$CMD | grep -E '^deleting|[^/]$'"

	fn_log_info "Running command:"
	fn_log_info "$CMD"

	touch $INPROGRESS_FILE
	eval $CMD
	RSYNC_EXIT_CODE=$?

	# -----------------------------------------------------------------------------
	# Check if we ran out of space
	# -----------------------------------------------------------------------------

	# TODO: find better way to check for out of space condition without parsing log.
	grep --quiet "No space left on device (28)" "$LOG_FILE"
	NO_SPACE_LEFT="$?"
	if [ "$NO_SPACE_LEFT" != "0" ]; then
		# This error might also happen if there is no space left
		grep --quiet "Result too large (34)" "$LOG_FILE"
		NO_SPACE_LEFT="$?"
	fi
		
	rm -- "$LOG_FILE"
	
	if [ "$NO_SPACE_LEFT" == "0" ]; then
		read -p "It looks like there is no space left on the destination. Delete old backup? (Y/n) " yn
		case $yn in
			[Nn]* ) exit 0;;
		esac

		fn_log_warn "No space left on device - removing oldest backup and resuming."
		
		BACKUP_FOLDER_COUNT=$(ls -1 $DEST_FOLDER | grep "$BACKUP_FOLDER_PATTERN" | wc -l)
		if [ "$BACKUP_FOLDER_COUNT" -lt "2" ]; then
			fn_log_error "No space left on device, and no old backup to delete."
			exit 1
		fi
				
		OLDEST_BACKUP=$(ls -1 $DEST_FOLDER | grep "$BACKUP_FOLDER_PATTERN" | head -n 1)
		if [ "$OLDEST_BACKUP" == "" ]; then
			fn_log_error "No space left on device, and cannot get path to oldest backup to delete."
			exit 1
		fi
		
		OLD_BACKUP_PATH="$DEST_FOLDER/$OLDEST_BACKUP"
		
		# Double-check that we're on a backup destination to be completely sure we're deleting the right folder
		OLD_BACKUP_PARENT_PATH=$(dirname -- "$OLD_BACKUP_PATH")
		if [ "$(fn_is_backup_destination $OLD_BACKUP_PARENT_PATH)" != "1" ]; then
			fn_log_error "'$OLD_BACKUP_PATH' is not on a backup destination - aborting."
			exit 1
		fi
		
		fn_log_info "Deleting '$OLD_BACKUP_PATH'..."
		rm -rf -- "$OLD_BACKUP_PATH"
		
		# Resume backup
		continue
	fi

<<<<<<< HEAD
	if [ "$RSYNC_EXIT_CODE" != "0" ]; then
		fn_log_error "Exited with error code $RSYNC_EXIT_CODE"
		exit $RSYNC_EXIT_CODE
	fi
	
	rm $INPROGRESS_FILE
	fn_log_info "Backup completed without errors."
	exit 0
done
=======
touch -- "$INPROGRESS_FILE"
eval $CMD
EXIT_CODE=$?
if [ "$EXIT_CODE" == "0" ]; then
	rm -- "$INPROGRESS_FILE"
else
	echo "Error: Exited with error code $EXIT_CODE"
fi
>>>>>>> 00ba40b6
<|MERGE_RESOLUTION|>--- conflicted
+++ resolved
@@ -5,15 +5,15 @@
 # -----------------------------------------------------------------------------
 
 fn_log_info() {
-	echo "[RB INFO] $1"
+	echo "rsync_tmbackup: $1"
 }
 
 fn_log_warn() {
-	echo "[RB WARN] $1"
+	echo "rsync_tmbackup: [WARNING] $1"
 }
 
 fn_log_error() {
-	echo "[RB ERROR] $1"
+	echo "rsync_tmbackup: [ERROR] $1"
 }
 
 # -----------------------------------------------------------------------------
@@ -21,7 +21,7 @@
 # -----------------------------------------------------------------------------
 
 fn_terminate_script() {
-	echo "SIGINT caught"
+	echo "rsync_tmbackup: SIGINT caught."
 	exit 1
 }
 
@@ -36,8 +36,8 @@
 EXCLUSION_FILE=$3
 
 for arg in "$SRC_FOLDER" "$DEST_FOLDER" "$EXCLUSION_FILE"; do
-	if [[ "$arg" == *"'"* ]] ; then
-		echo 'Arguments may not have any single quote characters!'
+	if [[ "$arg" == *"'"* ]]; then
+		fn_log_error 'Arguments may not have any single quote characters.'
 		exit 1
 	fi
 done
@@ -46,7 +46,6 @@
 # Check that the destination drive is a backup drive
 # -----------------------------------------------------------------------------
 
-<<<<<<< HEAD
 # TODO: check that the destination supports hard links
 
 fn_backup_marker_path() {
@@ -68,15 +67,6 @@
 	fn_log_info ""
 	fn_log_info "touch \"$(fn_backup_marker_path $DEST_FOLDER)\""
 	fn_log_info ""
-=======
-DEST_MARKER_FILE=$DEST_FOLDER/backup.marker
-if [ ! -f "$DEST_MARKER_FILE" ]; then
-	echo "Safety check failed - the destination does not appear to be a backup folder or drive (marker file not found)."
-	echo "If it is indeed a backup folder, you may add the marker file by running the following command:"
-	echo ""
-	echo "touch -- \"$DEST_MARKER_FILE\""
-	echo ""
->>>>>>> 00ba40b6
 	exit 1
 fi
 
@@ -89,11 +79,7 @@
 PROFILE_FOLDER="$HOME/.rsync_tmbackup"
 LOG_FILE="$PROFILE_FOLDER/$NOW.log"
 DEST=$DEST_FOLDER/$NOW
-<<<<<<< HEAD
-LAST_TIME=$(ls -1 $DEST_FOLDER | grep "$BACKUP_FOLDER_PATTERN" | tail -n 1)
-=======
-LAST_TIME=$(ls -1 -- "$DEST_FOLDER" | grep "\d\d\d\d-\d\d-\d\d-\d\d\d\d\d\d" | tail -n 1)
->>>>>>> 00ba40b6
+LAST_TIME=$(ls -1 -- "$DEST_FOLDER" | grep "$BACKUP_FOLDER_PATTERN" | tail -n 1)
 PREVIOUS_DEST=$DEST_FOLDER/$LAST_TIME
 INPROGRESS_FILE=$DEST_FOLDER/backup.inprogress
 
@@ -114,19 +100,11 @@
 	if [ "$LAST_TIME" != "" ]; then
 		# - Last backup is moved to current backup folder so that it can be resumed.
 		# - 2nd to last backup becomes last backup.
-<<<<<<< HEAD
 		fn_log_info "$INPROGRESS_FILE already exists - the previous backup failed or was interrupted. Backup will resume from there."
-		LINE_COUNT=$(ls -1 $DEST_FOLDER | grep "$BACKUP_FOLDER_PATTERN" | tail -n 2 | wc -l)
-		mv $PREVIOUS_DEST $DEST
-		if [ "$LINE_COUNT" -gt 1 ]; then
-			SECOND_LAST_TIME=$(ls -1 $DEST_FOLDER | grep "$BACKUP_FOLDER_PATTERN" | tail -n 2 | head -n 1)
-=======
-		echo -- "$INPROGRESS_FILE already exists - the previous backup failed or was interrupted. Backup will resume from there."
-		LINE_COUNT=$(ls -1 -- "$DEST_FOLDER" | grep "\d\d\d\d-\d\d-\d\d-\d\d\d\d\d\d" | tail -n 2 | wc -l)
+		LINE_COUNT=$(ls -1 -- "$DEST_FOLDER" | grep "$BACKUP_FOLDER_PATTERN" | tail -n 2 | wc -l)
 		mv -- "$PREVIOUS_DEST" "$DEST"
 		if [ "$LINE_COUNT" -gt 1 ]; then
-			SECOND_LAST_TIME=$(ls -1 -- "$DEST_FOLDER" | grep "\d\d\d\d-\d\d-\d\d-\d\d\d\d\d\d" | tail -n 2 | head -n 1)
->>>>>>> 00ba40b6
+			SECOND_LAST_TIME=$(ls -1 -- "$DEST_FOLDER" | grep "$BACKUP_FOLDER_PATTERN" | tail -n 2 | head -n 1)
 			LAST_TIME=$SECOND_LAST_TIME
 		else
 			LAST_TIME=""
@@ -135,7 +113,6 @@
 	fi
 fi
 
-<<<<<<< HEAD
 # Run in a loop to handle the "No space left on device" logic.
 while [ "1" ]; do
 
@@ -149,67 +126,19 @@
 	else
 		# If the path is relative, it needs to be relative to the destination. To keep
 		# it simple, just use an absolute path. See http://serverfault.com/a/210058/118679
-		PREVIOUS_DEST=`cd \`dirname "$PREVIOUS_DEST"\`; pwd`"/"`basename "$PREVIOUS_DEST"`
+		PREVIOUS_DEST=`cd \`dirname -- "$PREVIOUS_DEST"\`; pwd`"/"`basename -- "$PREVIOUS_DEST"`
 		fn_log_info "Previous backup found - doing incremental backup from $PREVIOUS_DEST"
 		LINK_DEST_OPTION="--link-dest=$PREVIOUS_DEST"
 	fi
-=======
-# -----------------------------------------------------------------------------
-# Check if we are doing an incremental backup (if previous backup exists) or not
-# -----------------------------------------------------------------------------
-
-LINK_DEST_OPTION=""
-if [ "$LAST_TIME" == "" ]; then
-	echo "No previous backup - creating new one."
-else
-	# If the path is relative, it needs to be relative to the destination. To keep
-	# it simple, just use an absolute path. See http://serverfault.com/a/210058/118679
-	PREVIOUS_DEST=`cd \`dirname -- "$PREVIOUS_DEST"\`; pwd`"/"`basename -- "$PREVIOUS_DEST"`
-	echo "Previous backup found - doing incremental backup from $PREVIOUS_DEST"
-	LINK_DEST_OPTION="--link-dest=$PREVIOUS_DEST"
-fi
-
-# -----------------------------------------------------------------------------
-# Create destination folder if it doesn't already exists
-# -----------------------------------------------------------------------------
-
-if [ ! -d "$DEST" ]; then
-	echo "Creating destination $DEST"
-	mkdir -p -- "$DEST"
-fi
->>>>>>> 00ba40b6
 
 	# -----------------------------------------------------------------------------
 	# Create destination folder if it doesn't already exists
 	# -----------------------------------------------------------------------------
 
-<<<<<<< HEAD
 	if [ ! -d "$DEST" ]; then
 		fn_log_info "Creating destination $DEST"
-		mkdir -p $DEST
-	fi
-=======
-echo "Starting backup..."
-echo "From: $SRC_FOLDER"
-echo "To:   $DEST"
-
-CMD="rsync"
-CMD="$CMD --compress"
-CMD="$CMD --numeric-ids"
-CMD="$CMD --links"
-CMD="$CMD --hard-links"
-CMD="$CMD --delete"
-CMD="$CMD --delete-excluded"
-CMD="$CMD --one-file-system"
-CMD="$CMD --archive"
-CMD="$CMD --progress"
-if [ "$EXCLUSION_FILE" != "" ]; then
-	# We've already checked that $EXCLUSION_FILE doesn't contain a single quote
-	CMD="$CMD --exclude-from '$EXCLUSION_FILE'"
-fi
-CMD="$CMD -- '$LINK_DEST_OPTION' '$SRC_FOLDER/' '$DEST/'"
-CMD="$CMD | grep -E '^deleting|[^/]$'"
->>>>>>> 00ba40b6
+		mkdir -p -- "$DEST"
+	fi
 
 	# -----------------------------------------------------------------------------
 	# Start backup
@@ -234,16 +163,17 @@
 	CMD="$CMD --verbose"
 	CMD="$CMD --log-file '$LOG_FILE'"
 	if [ "$EXCLUSION_FILE" != "" ]; then
-		CMD="$CMD --exclude-from \"$EXCLUSION_FILE\""
+		# We've already checked that $EXCLUSION_FILE doesn't contain a single quote
+		CMD="$CMD --exclude-from '$EXCLUSION_FILE'"
 	fi
 	CMD="$CMD $LINK_DEST_OPTION"
-	CMD="$CMD $SRC_FOLDER/ $DEST/"
+	CMD="$CMD -- '$SRC_FOLDER/' '$DEST/'"
 	CMD="$CMD | grep -E '^deleting|[^/]$'"
 
 	fn_log_info "Running command:"
 	fn_log_info "$CMD"
 
-	touch $INPROGRESS_FILE
+	touch -- "$INPROGRESS_FILE"
 	eval $CMD
 	RSYNC_EXIT_CODE=$?
 
@@ -263,6 +193,7 @@
 	rm -- "$LOG_FILE"
 	
 	if [ "$NO_SPACE_LEFT" == "0" ]; then
+		# TODO: -y flag
 		read -p "It looks like there is no space left on the destination. Delete old backup? (Y/n) " yn
 		case $yn in
 			[Nn]* ) exit 0;;
@@ -298,23 +229,13 @@
 		continue
 	fi
 
-<<<<<<< HEAD
 	if [ "$RSYNC_EXIT_CODE" != "0" ]; then
 		fn_log_error "Exited with error code $RSYNC_EXIT_CODE"
 		exit $RSYNC_EXIT_CODE
 	fi
 	
-	rm $INPROGRESS_FILE
+	rm -- "$INPROGRESS_FILE"
+	# TODO: grep for "^rsync error:.*$" in log
 	fn_log_info "Backup completed without errors."
 	exit 0
-done
-=======
-touch -- "$INPROGRESS_FILE"
-eval $CMD
-EXIT_CODE=$?
-if [ "$EXIT_CODE" == "0" ]; then
-	rm -- "$INPROGRESS_FILE"
-else
-	echo "Error: Exited with error code $EXIT_CODE"
-fi
->>>>>>> 00ba40b6
+done