--- conflicted
+++ resolved
@@ -233,17 +233,7 @@
 			exit 1
 		fi
 
-<<<<<<< HEAD
 		fn_expire_backup "$(fn_find_backups | tail -n 1)"
-=======
-		OLD_BACKUP_PATH="$(fn_find_backups | tail -n 1)"
-		if [ -z "$OLD_BACKUP_PATH" ]; then
-			fn_log_error "No space left on device, and cannot get path to oldest backup to delete."
-			exit 1
-		fi
-
-		fn_expire_backup "$OLD_BACKUP_PATH"
->>>>>>> c854cd17
 
 		# Resume backup
 		continue
